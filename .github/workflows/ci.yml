--- conflicted
+++ resolved
@@ -67,27 +67,4 @@
                   should-cache-be-loaded: false
 
             - name: Run rustfmt
-<<<<<<< HEAD
-              run: cargo fmt --all -- --check
-
-    lint:
-        runs-on: ubuntu-latest
-
-        steps:
-            - uses: actions/checkout@v5
-              with:
-                  # super-linter needs the full git history to get the
-                  # list of files that changed across commits
-                  fetch-depth: 0
-
-            - name: Lint Code Base
-              uses: super-linter/super-linter@v8
-              env:
-                  VALIDATE_ALL_CODEBASE: false
-                  GITHUB_TOKEN: ${{ secrets.GITHUB_TOKEN }}
-                  VALIDATE_EDITORCONFIG: false
-                  VALIDATE_RUST_CLIPPY: false
-                  VALIDATE_RUST_2015: false
-=======
-              run: cargo fmt --all -- --check
->>>>>>> f2dbb737
+              run: cargo fmt --all -- --check