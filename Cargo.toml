[package]
name = "discac"
version = "0.5.0"
authors = ["N0D4N"]
edition = "2021"
description = "Small program to change your discord bot's avatar"
readme = "README.md"
repository = "https://github.com/TanteiBot/discac"
license-file = "LICENSE"

[profile.release]
opt-level = 3
lto = true
panic = "abort"
incremental = true

[dependencies]
<<<<<<< HEAD
tokio = { version = "1.37.0", features = ["macros", "rt"] }
serde_json = "1.0.114"
=======
tokio = { version = "1.36.0", features = ["macros", "rt"] }
serde_json = "1.0.115"
>>>>>>> 42529948
serde = { version = "1.0.197", features = ["derive"] }
rand = { version = "0.8.5", features = ["std", "std_rng"] }
serenity = { default-features = false, features = ["http", "model", "utils", "rustls_backend"], version = "0.12.1" }<|MERGE_RESOLUTION|>--- conflicted
+++ resolved
@@ -15,13 +15,8 @@
 incremental = true
 
 [dependencies]
-<<<<<<< HEAD
 tokio = { version = "1.37.0", features = ["macros", "rt"] }
-serde_json = "1.0.114"
-=======
-tokio = { version = "1.36.0", features = ["macros", "rt"] }
 serde_json = "1.0.115"
->>>>>>> 42529948
 serde = { version = "1.0.197", features = ["derive"] }
 rand = { version = "0.8.5", features = ["std", "std_rng"] }
 serenity = { default-features = false, features = ["http", "model", "utils", "rustls_backend"], version = "0.12.1" }